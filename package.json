{
  "name": "eth-typed-data",
  "version": "0.1.0",
  "description": "A library to simplifiy interacting with and signing EIP712 typed data",
  "main": "src/index.js",
  "scripts": {
    "test": "jest --coverage",
    "build": "./node_modules/.bin/babel src -d lib",
    "docs": "jsdoc2md -f src/*.js -c docs/jsdoc.conf > docs/reference/index.md"
  },
  "repository": {
    "type": "git",
    "url": "git@github.com/uport-project/eip712-utils"
  },
  "keywords": [
    "ethereum",
    "eip712",
    "erc712",
    "typed data",
    "sign",
    "uport"
  ],
  "author": "Rob Whitaker (@rmw2)",
  "license": "ISC",
  "devDependencies": {
    "@babel/cli": "^7.1.2",
    "@babel/core": "^7.1.2",
    "@babel/plugin-proposal-class-properties": "^7.1.0",
    "@babel/plugin-proposal-object-rest-spread": "^7.0.0",
    "@babel/plugin-transform-runtime": "^7.1.0",
    "@babel/preset-env": "^7.1.0",
    "babel-core": "^7.0.0-bridge.0",
    "babel-jest": "^23.6.0",
    "elliptic": "^6.4.1",
<<<<<<< HEAD
    "jest": "^23.6.0"
=======
    "jest": "^23.6.0",
    "jsdoc": "^3.5.5",
    "jsdoc-to-markdown": "^4.0.1"
>>>>>>> 685c1c10
  },
  "dependencies": {
    "@babel/runtime": "^7.1.2",
    "ethereumjs-abi": "^0.6.5",
    "js-sha3": "^0.8.0"
  },
  "jest": {
    "coverageDirectory": ".coverage",
    "testEnvironment": "node",
    "testPathIgnorePatterns": [
      "/node_modules/",
      "/lib/",
      "/dist/",
      "/demo/"
    ]
  }
}<|MERGE_RESOLUTION|>--- conflicted
+++ resolved
@@ -32,13 +32,9 @@
     "babel-core": "^7.0.0-bridge.0",
     "babel-jest": "^23.6.0",
     "elliptic": "^6.4.1",
-<<<<<<< HEAD
-    "jest": "^23.6.0"
-=======
     "jest": "^23.6.0",
     "jsdoc": "^3.5.5",
     "jsdoc-to-markdown": "^4.0.1"
->>>>>>> 685c1c10
   },
   "dependencies": {
     "@babel/runtime": "^7.1.2",
